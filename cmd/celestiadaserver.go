package main

import (
	"context"
	"errors"
	"fmt"
	"io"
	"net/http"
	"os"
	"os/signal"
	"syscall"

	flag "github.com/spf13/pflag"

	gethlog "github.com/ethereum/go-ethereum/log"
	"github.com/ethereum/go-ethereum/metrics"
	"github.com/ethereum/go-ethereum/metrics/exp"

	"github.com/offchainlabs/nitro/cmd/genericconf"
	"github.com/offchainlabs/nitro/cmd/util/confighelpers"
	"github.com/offchainlabs/nitro/daprovider/daclient"
	"github.com/offchainlabs/nitro/util/headerreader"
	"github.com/offchainlabs/nitro/util/rpcclient"

	das "github.com/celestiaorg/nitro-das-celestia/daserver"
	"github.com/celestiaorg/nitro-das-celestia/daserver/types"
)

type CelestiaDAServerConfig struct {
	EnableRPC          bool                                `koanf:"enable-rpc"`
	RPCAddr            string                              `koanf:"rpc-addr"`
	RPCPort            uint64                              `koanf:"rpc-port"`
	RPCServerTimeouts  genericconf.HTTPServerTimeoutConfig `koanf:"rpc-server-timeouts"`
	RPCServerBodyLimit int                                 `koanf:"rpc-server-body-limit"`

	CelestiaDa das.DAConfig `koanf:"celestia"`

	DasClientConfig daclient.ClientConfig `koanf:"das"`

	FallbackEnabled bool `koanf:"fallback-enabled"`

	LogLevel string `koanf:"log-level"`
	LogType  string `koanf:"log-type"`

	Metrics       bool                            `koanf:"metrics"`
	MetricsServer genericconf.MetricsServerConfig `koanf:"metrics-server"`
	PProf         bool                            `koanf:"pprof"`
	PprofCfg      genericconf.PProf               `koanf:"pprof-cfg"`
}

var DefaultCelestiaDAServerConfig = CelestiaDAServerConfig{
	EnableRPC:          true,
	RPCAddr:            "localhost",
	RPCPort:            9876,
	RPCServerTimeouts:  genericconf.HTTPServerTimeoutConfigDefault,
	RPCServerBodyLimit: genericconf.HTTPServerBodyLimitDefault,
<<<<<<< HEAD
	FallbackEnabled:    true,
=======
	FallbackEnabled:    false,
>>>>>>> a915bcb3
	LogLevel:           "INFO",
	LogType:            "plaintext",
	Metrics:            false,
	MetricsServer:      genericconf.MetricsServerConfigDefault,
	PProf:              false,
	PprofCfg:           genericconf.PProfDefault,
	DasClientConfig:    daclient.DefaultClientConfig,
}

func main() {
	if err := startup(); err != nil {
		gethlog.Error("Error running CelestiaDAServer", "err", err)
	}
}

func printSampleUsage(progname string) {
	fmt.Printf("\n")
	fmt.Printf("Sample usage:                  %s --help \n", progname)
}

func parseDAServer(args []string) (*CelestiaDAServerConfig, error) {
	f := flag.NewFlagSet("daserver", flag.ContinueOnError)
	f.Bool("enable-rpc", DefaultCelestiaDAServerConfig.EnableRPC, "enable the HTTP-RPC server listening on rpc-addr and rpc-port")
	f.String("rpc-addr", DefaultCelestiaDAServerConfig.RPCAddr, "HTTP-RPC server listening interface")
	f.Uint64("rpc-port", DefaultCelestiaDAServerConfig.RPCPort, "HTTP-RPC server listening port")
	f.Int("rpc-server-body-limit", DefaultCelestiaDAServerConfig.RPCServerBodyLimit, "HTTP-RPC server maximum request body size in bytes; the default (0) uses geth's 5MB limit")
	genericconf.HTTPServerTimeoutConfigAddOptions("rpc-server-timeouts", f)

	f.Bool("metrics", DefaultCelestiaDAServerConfig.Metrics, "enable metrics")
	genericconf.MetricsServerAddOptions("metrics-server", f)

	f.Bool("pprof", DefaultCelestiaDAServerConfig.PProf, "enable pprof")
	genericconf.PProfAddOptions("pprof-cfg", f)

	f.String("log-level", DefaultCelestiaDAServerConfig.LogLevel, "log level, valid values are CRIT, ERROR, WARN, INFO, DEBUG, TRACE")
	f.String("log-type", DefaultCelestiaDAServerConfig.LogType, "log type (plaintext or json)")

	f.Bool("fallback-enabled", DefaultCelestiaDAServerConfig.FallbackEnabled, "enable fallbacks to arbitrum anytrust")

	das.CelestiaDAConfigAddOptions("celestia", f)

	daclient.ClientConfigAddOptions("das", f)

	k, err := confighelpers.BeginCommonParse(f, args)
	if err != nil {
		return nil, err
	}

	var serverConfig CelestiaDAServerConfig
	if err := confighelpers.EndCommonParse(k, &serverConfig); err != nil {
		return nil, err
	}

	return &serverConfig, nil
}

type L1ReaderCloser struct {
	l1Reader *headerreader.HeaderReader
}

func (c *L1ReaderCloser) Close(_ context.Context) error {
	c.l1Reader.StopOnly()
	return nil
}

func (c *L1ReaderCloser) String() string {
	return "l1 reader closer"
}

// Checks metrics and PProf flag, runs them if enabled.
// Note: they are separate so one can enable/disable them as they wish, the only
// requirement is that they can't run on the same address and port.
func startMetrics(cfg *CelestiaDAServerConfig) error {
	mAddr := fmt.Sprintf("%v:%v", cfg.MetricsServer.Addr, cfg.MetricsServer.Port)
	pAddr := fmt.Sprintf("%v:%v", cfg.PprofCfg.Addr, cfg.PprofCfg.Port)
	if cfg.Metrics && cfg.PProf && mAddr == pAddr {
		return fmt.Errorf("metrics must be enabled via command line by adding --metrics, json config has no effect")
	}
	if cfg.Metrics && cfg.PProf && mAddr == pAddr {
		return fmt.Errorf("metrics and pprof cannot be enabled on the same address:port: %s", mAddr)
	}
	if cfg.Metrics {
		go metrics.CollectProcessMetrics(cfg.MetricsServer.UpdateInterval)
		exp.Setup(fmt.Sprintf("%v:%v", cfg.MetricsServer.Addr, cfg.MetricsServer.Port))
	}
	if cfg.PProf {
		genericconf.StartPprof(pAddr)
	}
	return nil
}

func startup() error {

	serverConfig, err := parseDAServer(os.Args[1:])
	if err != nil {
		fmt.Println("Server config: ", serverConfig)
		confighelpers.PrintErrorAndExit(err, printSampleUsage)
	}
	if !(serverConfig.EnableRPC) {
		confighelpers.PrintErrorAndExit(errors.New("please specify --enable-rpc"), printSampleUsage)
	}

	logLevel, err := genericconf.ToSlogLevel(serverConfig.LogLevel)
	if err != nil {
		confighelpers.PrintErrorAndExit(err, printSampleUsage)
	}

	handler, err := genericconf.HandlerFromLogType(serverConfig.LogType, io.Writer(os.Stderr))
	if err != nil {
		flag.Usage()
		return fmt.Errorf("error parsing log type when creating handler: %w", err)
	}
	glogger := gethlog.NewGlogHandler(handler)
	glogger.Verbosity(logLevel)
	gethlog.SetDefault(gethlog.NewLogger(glogger))

	if err := startMetrics(serverConfig); err != nil {
		return err
	}

	sigint := make(chan os.Signal, 1)
	signal.Notify(sigint, os.Interrupt, syscall.SIGTERM)

	ctx, cancel := context.WithCancel(context.Background())
	defer cancel()
	celestiaDA, err := das.NewCelestiaDA(&serverConfig.CelestiaDa)
	var celestiaReader types.CelestiaReader
	var celestiaWriter types.CelestiaWriter
	var rpcServer *http.Server
	if serverConfig.EnableRPC {
		if err != nil {
			return err
		}
		celestiaReader = celestiaDA
		celestiaWriter = celestiaDA

		if serverConfig.FallbackEnabled {
			clientConfig := serverConfig.DasClientConfig.RPC
			client, err := daclient.NewClient(ctx, func() *rpcclient.ClientConfig { return &clientConfig })
			if err != nil {
				panic(fmt.Sprintf("Failed to create client: %v", err))
			}
			defer client.Close()
			rpcServer, err = das.StartDASRPCServer(ctx, serverConfig.RPCAddr, serverConfig.RPCPort, serverConfig.RPCServerTimeouts, serverConfig.RPCServerBodyLimit, celestiaReader, celestiaWriter, client, true)
			if err != nil {
				panic(fmt.Sprintf("Failed to create client: %v", err))
			}
		} else {
			rpcServer, err = das.StartDASRPCServer(ctx, serverConfig.RPCAddr, serverConfig.RPCPort, serverConfig.RPCServerTimeouts, serverConfig.RPCServerBodyLimit, celestiaReader, celestiaWriter, nil, false)
			if err != nil {
				return err
			}
		}
	}

	<-sigint
	celestiaDA.Stop()

	if rpcServer != nil {
		err = rpcServer.Shutdown(ctx)
	}

	return err
}<|MERGE_RESOLUTION|>--- conflicted
+++ resolved
@@ -54,11 +54,7 @@
 	RPCPort:            9876,
 	RPCServerTimeouts:  genericconf.HTTPServerTimeoutConfigDefault,
 	RPCServerBodyLimit: genericconf.HTTPServerBodyLimitDefault,
-<<<<<<< HEAD
-	FallbackEnabled:    true,
-=======
 	FallbackEnabled:    false,
->>>>>>> a915bcb3
 	LogLevel:           "INFO",
 	LogType:            "plaintext",
 	Metrics:            false,
